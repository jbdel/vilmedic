**News**
| Papers  | | 
| ----------- | ----------- |
|  Toward Expanding the Scope of Radiology Report Summarization to Multiple Anatomies and Modalities | [Dataset](https://vilmedic.app/papers/acl2023) 
|  Overview of the RadSum23 Shared Task on Multi-modal and Multi-anatomical Radiology Report Summarization | [Challenge](https://vilmedic.app/misc/bionlp23/sharedtask/) 
|  Improving the Factual Correctness of Radiology Report Generation with Semantic Rewards | [Replicate](https://vilmedic.app/papers/emnlp2022/) 

---

### ViLMedic: a framework for research at the intersection of vision and language in medical AI

<p align="center">
  <img src="https://vilmedic.app/favicon/favicon-64x64.png" alt="" style="width: 14px;"> ViLMedic has a dedicated website at: <a href="https://vilmedic.app/">https://vilmedic.app/</a>
</p>

<p align="center">
  <img src="docs/logo.png" width="190px">
  <br />
  <br />
  <a href="https://vilmedic.readthedocs.io/en/latest/">
  <img alt="Documentation Status" src="https://readthedocs.org/projects/vilmedic/badge/?version=latest"/>
  </a>
   <a href="https://github.com/jbdel/vilmedic/blob/master/LICENSE"><img alt="MIT License" src="https://img.shields.io/badge/license-MIT-red.svg" /></a>
  <img src="https://img.shields.io/badge/Stanford-Medicine-red" />
</p>

---

```bibtex
@inproceedings{delbrouck-etal-2022-vilmedic,
    title = "{V}i{LM}edic: a framework for research at the intersection of vision and language in medical {AI}",
    author = "Delbrouck, Jean-benoit  and
      Saab, Khaled  and
      Varma, Maya  and
      Eyuboglu, Sabri  and
      Chambon, Pierre  and
      Dunnmon, Jared  and
      Zambrano, Juan  and
      Chaudhari, Akshay  and
      Langlotz, Curtis",
    booktitle = "Proceedings of the 60th Annual Meeting of the Association for Computational Linguistics: System Demonstrations",
    month = may,
    year = "2022",
    address = "Dublin, Ireland",
    publisher = "Association for Computational Linguistics",
    url = "https://aclanthology.org/2022.acl-demo.3",
    pages = "23--34",
}
```


# Quickstart and documentation

<p align="center">
Rendez-vous at: <a href="https://vilmedic.app/installation/">https://vilmedic.app/installation/</a>
</p>





#### Implemented solutions

ViLMedic replicates solutions from the multimodal medical literature.

| Solutions  | 
| ----------- | 
| **Medical Visual Question Answering**
| [SYSU-HCP at VQA-Med 2021](http://ceur-ws.org/Vol-2936/paper-99.pdf)
| **Radiology report generation**
| [Generating Radiology Reports via Memory-driven Transformer](https://arxiv.org/pdf/2010.16056.pdf)
| [Optimizing the Factual Correctness of a Summary: A Study of Summarizing Radiology Reports](https://arxiv.org/abs/1911.02541)
| [Improving Factual Completeness and Consistency of Image-to-text Radiology Report Generation](https://arxiv.org/abs/2010.10042)
| **Radiology report summarization**
| [Multimodal Radiology Report Summarization](https://aclanthology.org/2021.bionlp-1.33/)
| **Multimodal self-supervised Learning**
| [Contrastive Learning of Medical Visual Representations from Paired Images and Text](https://openreview.net/pdf?id=T4gXBOXoIUr)
| [DALLE: Zero-Shot Text-to-Image Generation](https://arxiv.org/abs/2102.12092)
| [CLIP: Learning Transferable Visual Models From Natural Language Supervision](https://arxiv.org/abs/2103.00020)
| [SimCLR: A Simple Framework for Contrastive Learning of Visual Representations](https://arxiv.org/abs/2002.05709)
| [GLoRIA: A Multimodal Global-Local Representation Learning Framework for Label-efficient Medical Image Recognition](https://openaccess.thecvf.com/content/ICCV2021/papers/Huang_GLoRIA_A_Multimodal_Global-Local_Representation_Learning_Framework_for_Label-Efficient_Medical_ICCV_2021_paper.pdf)

<<<<<<< HEAD
<!---    
#### Blocks

| Blocks  | 
| ----------- | 
| **Natural Language Processing**
| HuggingFace transformer encoder and decoder
| HuggingFace transformer beam-search and model ensembling :fire:	
| NLG metrics (BLEU, ROUGE, METEOR, MAUVE) and Radiology Reports Generation metrics ([F1-CheXbert](https://github.com/stanfordmlgroup/CheXbert))
| [RadGraph](https://openreview.net/pdf?id=pMWtc5NKd7V)
| **Vision**
| All PyTorch VisualEncoder architectures 
| [Vision Transformer](https://arxiv.org/abs/2010.11929)
| [TorchXRayVision](https://github.com/mlmed/torchxrayvision)
| **Losses**
| All PyTorch losses
| ConVirt loss
| GLoRIA loss
| InfoNCE loss
| [SuperLoss](https://proceedings.neurips.cc/paper/2020/file/2cfa8f9e50e0f510ede9d12338a5f564-Paper.pdf)
| **Reinforcement Learning**
| [Self-critical Sequence Training](https://arxiv.org/abs/1612.00563) (HuggingFace compliant) :fire:
| [PPO optimization](https://arxiv.org/abs/1612.00563)  (HuggingFace compliant)


-->

=======
>>>>>>> 6aff0614
## Citation

If you use ViLMedic in your work or use any models published in ViLMedic, please cite:

## License
ViLMedic is MIT-licensed. The license applies to the pre-trained models as well.<|MERGE_RESOLUTION|>--- conflicted
+++ resolved
@@ -80,8 +80,7 @@
 | [SimCLR: A Simple Framework for Contrastive Learning of Visual Representations](https://arxiv.org/abs/2002.05709)
 | [GLoRIA: A Multimodal Global-Local Representation Learning Framework for Label-efficient Medical Image Recognition](https://openaccess.thecvf.com/content/ICCV2021/papers/Huang_GLoRIA_A_Multimodal_Global-Local_Representation_Learning_Framework_for_Label-Efficient_Medical_ICCV_2021_paper.pdf)
 
-<<<<<<< HEAD
-<!---    
+
 #### Blocks
 
 | Blocks  | 
@@ -106,10 +105,6 @@
 | [PPO optimization](https://arxiv.org/abs/1612.00563)  (HuggingFace compliant)
 
 
--->
-
-=======
->>>>>>> 6aff0614
 ## Citation
 
 If you use ViLMedic in your work or use any models published in ViLMedic, please cite:
